--- conflicted
+++ resolved
@@ -79,13 +79,10 @@
           </xsl:when>
           <xsl:when test="/Input/Generation/Platform = 'Windows8'">
           </xsl:when>
-<<<<<<< HEAD
-=======
           <xsl:when test="/Input/Generation/Platform = 'WindowsPhone'">
             <TargetFrameworkVersion>v8.0</TargetFrameworkVersion>
             <TargetFrameworkIdentifier>WindowsPhone</TargetFrameworkIdentifier>
           </xsl:when>
->>>>>>> 41588952
           <xsl:when test="/Input/Generation/Platform = 'iOS'">
           </xsl:when>
           <xsl:otherwise>
@@ -302,15 +299,12 @@
               <xsl:text>{FAE04EC0-301F-11D3-BF4B-00C04F79EFBC}</xsl:text>
             </ProjectTypeGuids>
           </xsl:when>
-<<<<<<< HEAD
-=======
           <xsl:when test="/Input/Generation/Platform = 'WindowsPhone'">
             <ProjectTypeGuids>
               <xsl:text>{C089C8C0-30E0-4E22-80C0-CE093F111A43};</xsl:text>
               <xsl:text>{fae04ec0-301f-11d3-bf4b-00c04f79efbc}</xsl:text>
             </ProjectTypeGuids>
           </xsl:when>
->>>>>>> 41588952
           <xsl:otherwise>
           </xsl:otherwise>
         </xsl:choose>
@@ -333,12 +327,9 @@
                 <xsl:when test="/Input/Generation/Platform = 'Android'">
                   <xsl:text>Library</xsl:text>
                 </xsl:when>
-<<<<<<< HEAD
-=======
                 <xsl:when test="/Input/Generation/Platform = 'WindowsPhone'">
                   <xsl:text>Library</xsl:text>
                 </xsl:when>
->>>>>>> 41588952
                 <xsl:when test="/Input/Generation/Platform = 'Windows8'">
                   <xsl:text>AppContainerExe</xsl:text>
                 </xsl:when>
@@ -360,33 +351,17 @@
         </RootNamespace>
         <AssemblyName>
           <xsl:choose>
-<<<<<<< HEAD
-          <xsl:when test="/Input/Properties/AssemblyName
-=======
             <xsl:when test="/Input/Properties/AssemblyName
->>>>>>> 41588952
                       /Platform[@Name=/Input/Generation/Platform]">
               <xsl:value-of select="/Input/Properties/AssemblyName
                                                       /Platform[@Name=/Input/Generation/Platform]
                                                       " />
-<<<<<<< HEAD
-          </xsl:when>
-          <xsl:when test="/Input/Properties/AssemblyName">
-              <xsl:value-of select="/Input/Properties/AssemblyName" />
-          </xsl:when>
-          <xsl:otherwise>
-            <xsl:value-of select="$project/@Name" />
-          </xsl:otherwise>
-          </xsl:choose>
-          
-=======
             </xsl:when>
             <xsl:otherwise>
               <xsl:value-of select="$project/@Name" />
             </xsl:otherwise>
           </xsl:choose>
 
->>>>>>> 41588952
         </AssemblyName>
         <AllowUnsafeBlocks>true</AllowUnsafeBlocks>
         <xsl:call-template name="profile_and_version" />
@@ -412,15 +387,9 @@
               </xsl:otherwise>
             </xsl:choose>
             <DeployExternal>False</DeployExternal>
-<<<<<<< HEAD
-            <xsl:choose>
-              <xsl:when test="$project/@Type = 'App'">
-                <AndroidApplication>True</AndroidApplication>
-=======
             <AndroidApplication>True</AndroidApplication>
             <xsl:choose>
               <xsl:when test="$project/@Type = 'App'">
->>>>>>> 41588952
                 <AndroidResgenFile>Resources\Resource.designer.cs</AndroidResgenFile>
                 <AndroidResgenClass>Resource</AndroidResgenClass>
               </xsl:when>
@@ -543,8 +512,6 @@
           </PropertyGroup>
         </xsl:when>
         <xsl:when test="/Input/Generation/Platform = 'WindowsPhone'">
-<<<<<<< HEAD
-=======
           <PropertyGroup Condition=" '$(Configuration)|$(Platform)' == 'Debug|AnyCPU' ">
             <xsl:call-template name="configuration">
               <xsl:with-param name="project">
@@ -561,7 +528,6 @@
               <xsl:with-param name="debug">false</xsl:with-param>
             </xsl:call-template>
           </PropertyGroup>
->>>>>>> 41588952
           <PropertyGroup Condition=" '$(Configuration)|$(Platform)' == 'Debug|x86' ">
             <xsl:call-template name="configuration">
               <xsl:with-param name="project">
@@ -612,13 +578,8 @@
               <xsl:with-param name="debug">false</xsl:with-param>
             </xsl:call-template>
           </PropertyGroup>
-<<<<<<< HEAD
-          </xsl:otherwise>
-        </xsl:choose>
-=======
         </xsl:otherwise>
       </xsl:choose>
->>>>>>> 41588952
       <xsl:if test="/Input/Properties/ForceArchitecture">
         <PropertyGroup>
           <xsl:attribute name="Condition">
@@ -1026,90 +987,6 @@
           </xsl:if>
         </xsl:for-each>
       </ItemGroup>
-<<<<<<< HEAD
-      <ItemGroup>
-        <xsl:for-each select="$project/Files/ApplicationDefinition">
-          <xsl:if test="user:ProjectIsActive(
-              ./Platforms,
-              /Input/Generation/Platform)">
-            <xsl:element
-              name="{name()}"
-              namespace="http://schemas.microsoft.com/developer/msbuild/2003">
-              <xsl:attribute name="Include">
-                <xsl:value-of select="@Include" />
-              </xsl:attribute>
-              <Generator>MSBuild:Compile</Generator>
-              <SubType>Designer</SubType>
-              <xsl:apply-templates select="node()"/>
-            </xsl:element>
-          </xsl:if>
-        </xsl:for-each>
-        <xsl:for-each select="$project/Files/Page">
-          <xsl:if test="user:ProjectIsActive(
-              ./Platforms,
-              /Input/Generation/Platform)">
-            <xsl:element
-              name="{name()}"
-              namespace="http://schemas.microsoft.com/developer/msbuild/2003">
-              <xsl:attribute name="Include">
-                <xsl:value-of select="@Include" />
-              </xsl:attribute>
-              <Generator>MSBuild:Compile</Generator>
-              <SubType>Designer</SubType>
-              <xsl:apply-templates select="node()"/>
-            </xsl:element>
-          </xsl:if>
-        </xsl:for-each>
-        <xsl:for-each select="$project/Files/AppxManifest">
-          <xsl:if test="user:ProjectIsActive(
-              ./Platforms,
-              /Input/Generation/Platform)">
-            <xsl:element
-              name="{name()}"
-              namespace="http://schemas.microsoft.com/developer/msbuild/2003">
-              <xsl:attribute name="Include">
-                <xsl:value-of select="@Include" />
-              </xsl:attribute>
-              <SubType>Designer</SubType>
-              <xsl:apply-templates select="node()"/>
-            </xsl:element>
-          </xsl:if>
-        </xsl:for-each>
-      </ItemGroup>
-      <ItemGroup>
-        <xsl:for-each select="$project/Files/BundleResource">
-          <xsl:if test="user:ProjectIsActive(
-              ./Platforms,
-              /Input/Generation/Platform)">
-            <xsl:element
-              name="{name()}"
-              namespace="http://schemas.microsoft.com/developer/msbuild/2003">
-              <xsl:attribute name="Include">
-                <xsl:value-of select="@Include" />
-              </xsl:attribute>
-              <xsl:apply-templates select="node()"/>
-            </xsl:element>
-          </xsl:if>
-        </xsl:for-each>
-      </ItemGroup>
-      <ItemGroup>
-        <xsl:for-each select="$project/Files/InterfaceDefinition">
-          <xsl:if test="user:ProjectIsActive(
-              ./Platforms,
-              /Input/Generation/Platform)">
-            <xsl:element
-              name="{name()}"
-              namespace="http://schemas.microsoft.com/developer/msbuild/2003">
-              <xsl:attribute name="Include">
-                <xsl:value-of select="@Include" />
-              </xsl:attribute>
-              <xsl:apply-templates select="node()"/>
-            </xsl:element>
-          </xsl:if>
-        </xsl:for-each>
-      </ItemGroup>
-=======
->>>>>>> 41588952
       <ItemGroup>
         <xsl:for-each select="$project/References/Reference">
           <xsl:variable name="include-path" select="./@Include" />
@@ -1179,8 +1056,6 @@
           </PropertyGroup>
           <Import Project="$(MSBuildExtensionsPath)\Microsoft\WindowsXaml\v$(VisualStudioVersion)\Microsoft.Windows.UI.Xaml.CSharp.targets" />
         </xsl:when>
-<<<<<<< HEAD
-=======
         <xsl:when test="/Input/Generation/Platform = 'WindowsPhone'">
           <Import Project="$(MSBuildExtensionsPath)\Microsoft\$(TargetFrameworkIdentifier)\$(TargetFrameworkVersion)\Microsoft.$(TargetFrameworkIdentifier).$(TargetFrameworkVersion).Overrides.targets" />
           <Import Project="$(MSBuildExtensionsPath)\Microsoft\$(TargetFrameworkIdentifier)\$(TargetFrameworkVersion)\Microsoft.$(TargetFrameworkIdentifier).CSharp.targets" />
@@ -1195,7 +1070,6 @@
             </ItemGroup>
           </Target>
         </xsl:when>
->>>>>>> 41588952
         <xsl:otherwise>
           <Import Project="$(MSBuildBinPath)\Microsoft.CSharp.targets" />
         </xsl:otherwise>
