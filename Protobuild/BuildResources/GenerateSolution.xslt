<?xml version="1.0" encoding="utf-8" ?>
<xsl:stylesheet
  xmlns:xsl="http://www.w3.org/1999/XSL/Transform"
  xmlns:msxsl="urn:schemas-microsoft-com:xslt"
  xmlns:user="urn:my-scripts"
  exclude-result-prefixes="xsl msxsl user"
  version="1.0">
  
  <xsl:output method="text" indent="no" />
 
  <msxsl:script language="C#" implements-prefix="user">
    <msxsl:assembly name="System.Web" />
    <msxsl:using namespace="System" />
    <msxsl:using namespace="System.Web" />
    <![CDATA[
    public string GetRelativePath(string from, string to)
    {
      try
      {
        var current = Environment.CurrentDirectory;
        from = System.IO.Path.Combine(current, from.Replace('\\', '/'));
        to = System.IO.Path.Combine(current, to.Replace('\\', '/'));
        return (new Uri(from).MakeRelativeUri(new Uri(to)))
          .ToString().Replace('/', '\\');
      }
      catch (Exception ex)
      {
        return ex.Message;
      }
    }
    
    public bool ProjectIsActive(string platformString, string activePlatform)
    {
      if (string.IsNullOrEmpty(platformString))
      {
        return true;
      }
      var platforms = platformString.Split(',');
      foreach (var i in platforms)
      {
        if (i == activePlatform)
        {
          return true;
        }
      }
      return false;
    }
    ]]>
  </msxsl:script> 
 
  <xsl:template match="/">
    <xsl:text>
Microsoft Visual Studio Solution File, Format Version 11.00
# Visual Studio 2010
</xsl:text>
    <xsl:for-each select="/Input/Projects/Project">
      <xsl:if test="user:ProjectIsActive(
          current()/@Platforms,
          /Input/Generation/Platform)">
        <xsl:call-template name="project-definition">
          <xsl:with-param name="type" select="current()/@Type" />
          <!--<xsl:with-param name="name" select="current()/@Name" />-->
          <xsl:with-param name="name" select="concat(
                        current()/@Name,
                        '.',
                        /Input/Generation/Platform)" />
          <xsl:with-param name="guid" select="current()/@Guid" />
          <xsl:with-param name="path" select="concat(
                        current()/@Path,
                        '\',
                        current()/@Name,
                        '.',
                        /Input/Generation/Platform,
                        '.csproj')" />
        </xsl:call-template>
      </xsl:if>
    </xsl:for-each>
    <xsl:for-each select="/Input/Projects/ExternalProject/Project">
      <xsl:call-template name="project-definition">
        <xsl:with-param name="type" select="current()/@Type" />
        <xsl:with-param name="name" select="current()/@Name" />
        <xsl:with-param name="guid" select="current()/@Guid" />
        <xsl:with-param name="path" select="current()/@Path" />
      </xsl:call-template>
    </xsl:for-each>
    <xsl:for-each select="/Input/Projects/ExternalProject
                          /Platform[@Type=/Input/Generation/Platform]
                          /Project">
      <xsl:call-template name="project-definition">
        <xsl:with-param name="type" select="current()/@Type" />
        <xsl:with-param name="name" select="current()/@Name" />
        <xsl:with-param name="guid" select="current()/@Guid" />
        <xsl:with-param name="path" select="current()/@Path" />
      </xsl:call-template>
    </xsl:for-each>
    <xsl:choose>
      <xsl:when test="/Input/Generation/Platform = 'iOS'">
        <xsl:text>Global
        GlobalSection(SolutionConfigurationPlatforms) = preSolution
                Debug|iPhoneSimulator = Debug|iPhoneSimulator
                Release|iPhoneSimulator = Release|iPhoneSimulator
                Debug|iPhone = Debug|iPhone
                Release|iPhone = Release|iPhone
                Ad-Hoc|iPhone = Ad-Hoc|iPhone
                AppStore|iPhone = AppStore|iPhone
        EndGlobalSection
        GlobalSection(ProjectConfigurationPlatforms) = postSolution
</xsl:text>
      </xsl:when>
<<<<<<< HEAD
=======
      <xsl:when test="/Input/Generation/Platform = 'WindowsPhone'">
        <xsl:text>Global
        GlobalSection(SolutionConfigurationPlatforms) = preSolution
                Debug|Any CPU = Debug|Any CPU
                Release|Any CPU = Release|Any CPU
                Debug|x86 = Debug|x86
                Release|x86 = Release|x86
                Debug|ARM = Debug|ARM
                Release|ARM = Release|ARM
        EndGlobalSection
        GlobalSection(ProjectConfigurationPlatforms) = postSolution
</xsl:text>
      </xsl:when>
>>>>>>> 41588952
      <xsl:otherwise>
        <xsl:text>Global
        GlobalSection(SolutionConfigurationPlatforms) = preSolution
                Debug|Any CPU = Debug|Any CPU
                Release|Any CPU = Release|Any CPU
        EndGlobalSection
        GlobalSection(ProjectConfigurationPlatforms) = postSolution
</xsl:text>
      </xsl:otherwise>
    </xsl:choose>
    
    <xsl:for-each select="/Input/Projects/Project">
      <xsl:if test="user:ProjectIsActive(
          current()/@Platforms,
          /Input/Generation/Platform)">
        <xsl:call-template name="project-configuration">
          <xsl:with-param name="guid" select="current()/@Guid" />
          <xsl:with-param name="root" select="current()" />
        </xsl:call-template>
      </xsl:if>
    </xsl:for-each>
    <xsl:for-each select="/Input/Projects/ExternalProject/Project">
      <xsl:call-template name="project-configuration">
        <xsl:with-param name="guid" select="current()/@Guid" />
        <xsl:with-param name="root" select="current()" />
      </xsl:call-template>
    </xsl:for-each>
    <xsl:for-each select="/Input/Projects/ExternalProject
                          /Platform[@Type=/Input/Generation/Platform]
                          /Project">
      <xsl:call-template name="project-configuration">
        <xsl:with-param name="guid" select="current()/@Guid" />
        <xsl:with-param name="root" select="current()" />
      </xsl:call-template>
    </xsl:for-each>
    <xsl:text>        EndGlobalSection
EndGlobal
</xsl:text>
  </xsl:template>
  
  <xsl:template name="project-definition">
    <xsl:param name="name" />
    <xsl:param name="type" />
    <xsl:param name="path" />
    <xsl:param name="guid" />
    <xsl:text>Project("{</xsl:text>
    <xsl:choose>
      <xsl:when test="$type = 'Content'">
        <xsl:text>9344BDBB-3E7F-41FC-A0DD-8665D75EE146</xsl:text>
      </xsl:when>
      <xsl:otherwise>
        <xsl:text>FAE04EC0-301F-11D3-BF4B-00C04F79EFBC</xsl:text>
      </xsl:otherwise>
    </xsl:choose>
    <xsl:text>}") = </xsl:text>
    <xsl:text>"</xsl:text>
    <xsl:value-of select="$name" />
    <xsl:text>", "</xsl:text>
    <xsl:value-of select="$path" />
    <xsl:text>", "{</xsl:text>
    <xsl:value-of select="$guid" />
    <xsl:text>}"
EndProject
</xsl:text>
  </xsl:template>
  
  <xsl:template name="project-configuration">
    <xsl:param name="guid" />
    <xsl:param name="root" />
    <xsl:variable name="debug-mapping">
      <xsl:value-of select="$root/ConfigurationMapping[@Old='Debug']/@New" />
    </xsl:variable>
    <xsl:variable name="release-mapping">
      <xsl:value-of select="$root/ConfigurationMapping[@Old='Release']/@New" />
    </xsl:variable>
    
    <xsl:choose>
      <xsl:when test="/Input/Generation/Platform = 'iOS'">
        <xsl:text>                {</xsl:text>
        <xsl:value-of select="$guid" />
        <xsl:text>}.Ad-Hoc|iPhone.ActiveCfg = </xsl:text>
        <xsl:choose>
          <xsl:when test="$debug-mapping != ''">
            <xsl:value-of select="$debug-mapping" />
          </xsl:when>
          <xsl:otherwise>
            <xsl:text>Ad-Hoc|iPhone</xsl:text>
          </xsl:otherwise>
        </xsl:choose>
        <xsl:text>
</xsl:text>
        <xsl:text>                {</xsl:text>
        <xsl:value-of select="$guid" />
        <xsl:text>}.Ad-Hoc|iPhone.Build.0 = </xsl:text>
        <xsl:choose>
          <xsl:when test="$debug-mapping != ''">
            <xsl:value-of select="$debug-mapping" />
          </xsl:when>
          <xsl:otherwise>
            <xsl:text>Ad-Hoc|iPhone</xsl:text>
          </xsl:otherwise>
        </xsl:choose>
        <xsl:text>
<<<<<<< HEAD
</xsl:text>
        <xsl:text>                {</xsl:text>
        <xsl:value-of select="$guid" />
        <xsl:text>}.AppStore|iPhone.ActiveCfg = </xsl:text>
=======
</xsl:text>
        <xsl:text>                {</xsl:text>
        <xsl:value-of select="$guid" />
        <xsl:text>}.AppStore|iPhone.ActiveCfg = </xsl:text>
        <xsl:choose>
          <xsl:when test="$debug-mapping != ''">
            <xsl:value-of select="$debug-mapping" />
          </xsl:when>
          <xsl:otherwise>
            <xsl:text>AppStore|iPhone</xsl:text>
          </xsl:otherwise>
        </xsl:choose>
        <xsl:text>
</xsl:text>
        <xsl:text>                {</xsl:text>
        <xsl:value-of select="$guid" />
        <xsl:text>}.AppStore|iPhone.Build.0 = </xsl:text>
        <xsl:choose>
          <xsl:when test="$debug-mapping != ''">
            <xsl:value-of select="$debug-mapping" />
          </xsl:when>
          <xsl:otherwise>
            <xsl:text>AppStore|iPhone</xsl:text>
          </xsl:otherwise>
        </xsl:choose>
        <xsl:text>
</xsl:text>
        <xsl:text>                {</xsl:text>
        <xsl:value-of select="$guid" />
        <xsl:text>}.Debug|iPhone.ActiveCfg = </xsl:text>
        <xsl:choose>
          <xsl:when test="$debug-mapping != ''">
            <xsl:value-of select="$debug-mapping" />
          </xsl:when>
          <xsl:otherwise>
            <xsl:text>Debug|iPhone</xsl:text>
          </xsl:otherwise>
        </xsl:choose>
        <xsl:text>
</xsl:text>
        <xsl:text>                {</xsl:text>
        <xsl:value-of select="$guid" />
        <xsl:text>}.Debug|iPhone.Build.0 = </xsl:text>
        <xsl:choose>
          <xsl:when test="$debug-mapping != ''">
            <xsl:value-of select="$debug-mapping" />
          </xsl:when>
          <xsl:otherwise>
            <xsl:text>Debug|iPhone</xsl:text>
          </xsl:otherwise>
        </xsl:choose>
        <xsl:text>
</xsl:text>
        <xsl:text>                {</xsl:text>
        <xsl:value-of select="$guid" />
        <xsl:text>}.Debug|iPhoneSimulator.ActiveCfg = </xsl:text>
        <xsl:choose>
          <xsl:when test="$debug-mapping != ''">
            <xsl:value-of select="$debug-mapping" />
          </xsl:when>
          <xsl:otherwise>
            <xsl:text>Debug|iPhoneSimulator</xsl:text>
          </xsl:otherwise>
        </xsl:choose>
        <xsl:text>
</xsl:text>
        <xsl:text>                {</xsl:text>
        <xsl:value-of select="$guid" />
        <xsl:text>}.Debug|iPhoneSimulator.Build.0 = </xsl:text>
        <xsl:choose>
          <xsl:when test="$debug-mapping != ''">
            <xsl:value-of select="$debug-mapping" />
          </xsl:when>
          <xsl:otherwise>
            <xsl:text>Debug|iPhoneSimulator</xsl:text>
          </xsl:otherwise>
        </xsl:choose>
        <xsl:text>
</xsl:text>
        <xsl:text>                {</xsl:text>
        <xsl:value-of select="$guid" />
        <xsl:text>}.Release|iPhone.ActiveCfg = </xsl:text>
        <xsl:choose>
          <xsl:when test="$debug-mapping != ''">
            <xsl:value-of select="$debug-mapping" />
          </xsl:when>
          <xsl:otherwise>
            <xsl:text>Release|iPhone</xsl:text>
          </xsl:otherwise>
        </xsl:choose>
        <xsl:text>
</xsl:text>
        <xsl:text>                {</xsl:text>
        <xsl:value-of select="$guid" />
        <xsl:text>}.Release|iPhone.Build.0 = </xsl:text>
        <xsl:choose>
          <xsl:when test="$debug-mapping != ''">
            <xsl:value-of select="$debug-mapping" />
          </xsl:when>
          <xsl:otherwise>
            <xsl:text>Release|iPhone</xsl:text>
          </xsl:otherwise>
        </xsl:choose>
        <xsl:text>
</xsl:text>
        <xsl:text>                {</xsl:text>
        <xsl:value-of select="$guid" />
        <xsl:text>}.Release|iPhoneSimulator.ActiveCfg = </xsl:text>
        <xsl:choose>
          <xsl:when test="$debug-mapping != ''">
            <xsl:value-of select="$debug-mapping" />
          </xsl:when>
          <xsl:otherwise>
            <xsl:text>Release|iPhoneSimulator</xsl:text>
          </xsl:otherwise>
        </xsl:choose>
        <xsl:text>
</xsl:text>
        <xsl:text>                {</xsl:text>
        <xsl:value-of select="$guid" />
        <xsl:text>}.Release|iPhoneSimulator.Build.0 = </xsl:text>
        <xsl:choose>
          <xsl:when test="$debug-mapping != ''">
            <xsl:value-of select="$debug-mapping" />
          </xsl:when>
          <xsl:otherwise>
            <xsl:text>Release|iPhoneSimulator</xsl:text>
          </xsl:otherwise>
        </xsl:choose>
        <xsl:text>
</xsl:text>
      </xsl:when>
      <xsl:when test="/Input/Generation/Platform = 'WindowsPhone'">
        <xsl:text>                {</xsl:text>
        <xsl:value-of select="$guid" />
        <xsl:text>}.Debug|Any CPU.ActiveCfg = </xsl:text>
>>>>>>> 41588952
        <xsl:choose>
          <xsl:when test="$debug-mapping != ''">
            <xsl:value-of select="$debug-mapping" />
          </xsl:when>
          <xsl:otherwise>
<<<<<<< HEAD
            <xsl:text>AppStore|iPhone</xsl:text>
=======
            <xsl:text>Debug|Any CPU</xsl:text>
>>>>>>> 41588952
          </xsl:otherwise>
        </xsl:choose>
        <xsl:text>
</xsl:text>
        <xsl:text>                {</xsl:text>
        <xsl:value-of select="$guid" />
<<<<<<< HEAD
        <xsl:text>}.AppStore|iPhone.Build.0 = </xsl:text>
=======
        <xsl:text>}.Debug|Any CPU.Build.0 = </xsl:text>
>>>>>>> 41588952
        <xsl:choose>
          <xsl:when test="$debug-mapping != ''">
            <xsl:value-of select="$debug-mapping" />
          </xsl:when>
          <xsl:otherwise>
<<<<<<< HEAD
            <xsl:text>AppStore|iPhone</xsl:text>
=======
            <xsl:text>Debug|Any CPU</xsl:text>
>>>>>>> 41588952
          </xsl:otherwise>
        </xsl:choose>
        <xsl:text>
</xsl:text>
        <xsl:text>                {</xsl:text>
        <xsl:value-of select="$guid" />
<<<<<<< HEAD
        <xsl:text>}.Debug|iPhone.ActiveCfg = </xsl:text>
        <xsl:choose>
          <xsl:when test="$debug-mapping != ''">
            <xsl:value-of select="$debug-mapping" />
          </xsl:when>
          <xsl:otherwise>
            <xsl:text>Debug|iPhone</xsl:text>
          </xsl:otherwise>
        </xsl:choose>
        <xsl:text>
</xsl:text>
        <xsl:text>                {</xsl:text>
        <xsl:value-of select="$guid" />
        <xsl:text>}.Debug|iPhone.Build.0 = </xsl:text>
        <xsl:choose>
          <xsl:when test="$debug-mapping != ''">
            <xsl:value-of select="$debug-mapping" />
          </xsl:when>
          <xsl:otherwise>
            <xsl:text>Debug|iPhone</xsl:text>
=======
        <xsl:text>}.Release|Any CPU.ActiveCfg = </xsl:text>
        <xsl:choose>
          <xsl:when test="$release-mapping != ''">
            <xsl:value-of select="$release-mapping" />
          </xsl:when>
          <xsl:otherwise>
            <xsl:text>Release|Any CPU</xsl:text>
>>>>>>> 41588952
          </xsl:otherwise>
        </xsl:choose>
        <xsl:text>
</xsl:text>
        <xsl:text>                {</xsl:text>
        <xsl:value-of select="$guid" />
<<<<<<< HEAD
        <xsl:text>}.Debug|iPhoneSimulator.ActiveCfg = </xsl:text>
        <xsl:choose>
          <xsl:when test="$debug-mapping != ''">
            <xsl:value-of select="$debug-mapping" />
          </xsl:when>
          <xsl:otherwise>
            <xsl:text>Debug|iPhoneSimulator</xsl:text>
          </xsl:otherwise>
        </xsl:choose>
        <xsl:text>
</xsl:text>
        <xsl:text>                {</xsl:text>
        <xsl:value-of select="$guid" />
        <xsl:text>}.Debug|iPhoneSimulator.Build.0 = </xsl:text>
        <xsl:choose>
          <xsl:when test="$debug-mapping != ''">
            <xsl:value-of select="$debug-mapping" />
          </xsl:when>
          <xsl:otherwise>
            <xsl:text>Debug|iPhoneSimulator</xsl:text>
=======
        <xsl:text>}.Release|Any CPU.Build.0 = </xsl:text>
        <xsl:choose>
          <xsl:when test="$release-mapping != ''">
            <xsl:value-of select="$release-mapping" />
          </xsl:when>
          <xsl:otherwise>
            <xsl:text>Release|Any CPU</xsl:text>
>>>>>>> 41588952
          </xsl:otherwise>
        </xsl:choose>
        <xsl:text>
</xsl:text>
        <xsl:text>                {</xsl:text>
        <xsl:value-of select="$guid" />
<<<<<<< HEAD
        <xsl:text>}.Release|iPhone.ActiveCfg = </xsl:text>
=======
        <xsl:text>}.Debug|x86.ActiveCfg = </xsl:text>
>>>>>>> 41588952
        <xsl:choose>
          <xsl:when test="$debug-mapping != ''">
            <xsl:value-of select="$debug-mapping" />
          </xsl:when>
          <xsl:otherwise>
<<<<<<< HEAD
            <xsl:text>Release|iPhone</xsl:text>
=======
            <xsl:text>Debug|x86</xsl:text>
>>>>>>> 41588952
          </xsl:otherwise>
        </xsl:choose>
        <xsl:text>
</xsl:text>
        <xsl:text>                {</xsl:text>
        <xsl:value-of select="$guid" />
<<<<<<< HEAD
        <xsl:text>}.Release|iPhone.Build.0 = </xsl:text>
=======
        <xsl:text>}.Release|x86.Build.0 = </xsl:text>
>>>>>>> 41588952
        <xsl:choose>
          <xsl:when test="$debug-mapping != ''">
            <xsl:value-of select="$debug-mapping" />
          </xsl:when>
          <xsl:otherwise>
<<<<<<< HEAD
            <xsl:text>Release|iPhone</xsl:text>
=======
            <xsl:text>Release|x86</xsl:text>
>>>>>>> 41588952
          </xsl:otherwise>
        </xsl:choose>
        <xsl:text>
</xsl:text>
        <xsl:text>                {</xsl:text>
        <xsl:value-of select="$guid" />
<<<<<<< HEAD
        <xsl:text>}.Release|iPhoneSimulator.ActiveCfg = </xsl:text>
=======
        <xsl:text>}.Debug|ARM.ActiveCfg = </xsl:text>
>>>>>>> 41588952
        <xsl:choose>
          <xsl:when test="$debug-mapping != ''">
            <xsl:value-of select="$debug-mapping" />
          </xsl:when>
          <xsl:otherwise>
<<<<<<< HEAD
            <xsl:text>Release|iPhoneSimulator</xsl:text>
=======
            <xsl:text>Debug|ARM</xsl:text>
>>>>>>> 41588952
          </xsl:otherwise>
        </xsl:choose>
        <xsl:text>
</xsl:text>
        <xsl:text>                {</xsl:text>
        <xsl:value-of select="$guid" />
<<<<<<< HEAD
        <xsl:text>}.Release|iPhoneSimulator.Build.0 = </xsl:text>
=======
        <xsl:text>}.Release|ARM.Build.0 = </xsl:text>
>>>>>>> 41588952
        <xsl:choose>
          <xsl:when test="$debug-mapping != ''">
            <xsl:value-of select="$debug-mapping" />
          </xsl:when>
          <xsl:otherwise>
<<<<<<< HEAD
            <xsl:text>Release|iPhoneSimulator</xsl:text>
=======
            <xsl:text>Release|ARM</xsl:text>
>>>>>>> 41588952
          </xsl:otherwise>
        </xsl:choose>
        <xsl:text>
</xsl:text>
      </xsl:when>
      <xsl:otherwise>
        <xsl:text>                {</xsl:text>
        <xsl:value-of select="$guid" />
        <xsl:text>}.Debug|Any CPU.ActiveCfg = </xsl:text>
        <xsl:choose>
          <xsl:when test="$debug-mapping != ''">
            <xsl:value-of select="$debug-mapping" />
          </xsl:when>
          <xsl:otherwise>
            <xsl:text>Debug|Any CPU</xsl:text>
          </xsl:otherwise>
        </xsl:choose>
        <xsl:text>
</xsl:text>
        <xsl:text>                {</xsl:text>
        <xsl:value-of select="$guid" />
        <xsl:text>}.Debug|Any CPU.Build.0 = </xsl:text>
        <xsl:choose>
          <xsl:when test="$debug-mapping != ''">
            <xsl:value-of select="$debug-mapping" />
          </xsl:when>
          <xsl:otherwise>
            <xsl:text>Debug|Any CPU</xsl:text>
          </xsl:otherwise>
        </xsl:choose>
        <xsl:text>
</xsl:text>
        <xsl:text>                {</xsl:text>
        <xsl:value-of select="$guid" />
        <xsl:text>}.Release|Any CPU.ActiveCfg = </xsl:text>
        <xsl:choose>
          <xsl:when test="$release-mapping != ''">
            <xsl:value-of select="$release-mapping" />
          </xsl:when>
          <xsl:otherwise>
            <xsl:text>Release|Any CPU</xsl:text>
          </xsl:otherwise>
        </xsl:choose>
        <xsl:text>
</xsl:text>
        <xsl:text>                {</xsl:text>
        <xsl:value-of select="$guid" />
        <xsl:text>}.Release|Any CPU.Build.0 = </xsl:text>
        <xsl:choose>
          <xsl:when test="$release-mapping != ''">
            <xsl:value-of select="$release-mapping" />
          </xsl:when>
          <xsl:otherwise>
            <xsl:text>Release|Any CPU</xsl:text>
          </xsl:otherwise>
        </xsl:choose>
        <xsl:text>
</xsl:text>
      </xsl:otherwise>
    </xsl:choose>
  </xsl:template>
  
  <xsl:template match="*">
    <xsl:element 
      name="{name()}" 
      namespace="http://schemas.microsoft.com/developer/msbuild/2003">
      <xsl:apply-templates select="@*|node()"/>
    </xsl:element>
  </xsl:template>
  
</xsl:stylesheet><|MERGE_RESOLUTION|>--- conflicted
+++ resolved
@@ -107,8 +107,6 @@
         GlobalSection(ProjectConfigurationPlatforms) = postSolution
 </xsl:text>
       </xsl:when>
-<<<<<<< HEAD
-=======
       <xsl:when test="/Input/Generation/Platform = 'WindowsPhone'">
         <xsl:text>Global
         GlobalSection(SolutionConfigurationPlatforms) = preSolution
@@ -122,7 +120,6 @@
         GlobalSection(ProjectConfigurationPlatforms) = postSolution
 </xsl:text>
       </xsl:when>
->>>>>>> 41588952
       <xsl:otherwise>
         <xsl:text>Global
         GlobalSection(SolutionConfigurationPlatforms) = preSolution
@@ -226,12 +223,6 @@
           </xsl:otherwise>
         </xsl:choose>
         <xsl:text>
-<<<<<<< HEAD
-</xsl:text>
-        <xsl:text>                {</xsl:text>
-        <xsl:value-of select="$guid" />
-        <xsl:text>}.AppStore|iPhone.ActiveCfg = </xsl:text>
-=======
 </xsl:text>
         <xsl:text>                {</xsl:text>
         <xsl:value-of select="$guid" />
@@ -368,66 +359,31 @@
         <xsl:text>                {</xsl:text>
         <xsl:value-of select="$guid" />
         <xsl:text>}.Debug|Any CPU.ActiveCfg = </xsl:text>
->>>>>>> 41588952
-        <xsl:choose>
-          <xsl:when test="$debug-mapping != ''">
-            <xsl:value-of select="$debug-mapping" />
-          </xsl:when>
-          <xsl:otherwise>
-<<<<<<< HEAD
-            <xsl:text>AppStore|iPhone</xsl:text>
-=======
+        <xsl:choose>
+          <xsl:when test="$debug-mapping != ''">
+            <xsl:value-of select="$debug-mapping" />
+          </xsl:when>
+          <xsl:otherwise>
             <xsl:text>Debug|Any CPU</xsl:text>
->>>>>>> 41588952
-          </xsl:otherwise>
-        </xsl:choose>
-        <xsl:text>
-</xsl:text>
-        <xsl:text>                {</xsl:text>
-        <xsl:value-of select="$guid" />
-<<<<<<< HEAD
-        <xsl:text>}.AppStore|iPhone.Build.0 = </xsl:text>
-=======
+          </xsl:otherwise>
+        </xsl:choose>
+        <xsl:text>
+</xsl:text>
+        <xsl:text>                {</xsl:text>
+        <xsl:value-of select="$guid" />
         <xsl:text>}.Debug|Any CPU.Build.0 = </xsl:text>
->>>>>>> 41588952
-        <xsl:choose>
-          <xsl:when test="$debug-mapping != ''">
-            <xsl:value-of select="$debug-mapping" />
-          </xsl:when>
-          <xsl:otherwise>
-<<<<<<< HEAD
-            <xsl:text>AppStore|iPhone</xsl:text>
-=======
+        <xsl:choose>
+          <xsl:when test="$debug-mapping != ''">
+            <xsl:value-of select="$debug-mapping" />
+          </xsl:when>
+          <xsl:otherwise>
             <xsl:text>Debug|Any CPU</xsl:text>
->>>>>>> 41588952
-          </xsl:otherwise>
-        </xsl:choose>
-        <xsl:text>
-</xsl:text>
-        <xsl:text>                {</xsl:text>
-        <xsl:value-of select="$guid" />
-<<<<<<< HEAD
-        <xsl:text>}.Debug|iPhone.ActiveCfg = </xsl:text>
-        <xsl:choose>
-          <xsl:when test="$debug-mapping != ''">
-            <xsl:value-of select="$debug-mapping" />
-          </xsl:when>
-          <xsl:otherwise>
-            <xsl:text>Debug|iPhone</xsl:text>
-          </xsl:otherwise>
-        </xsl:choose>
-        <xsl:text>
-</xsl:text>
-        <xsl:text>                {</xsl:text>
-        <xsl:value-of select="$guid" />
-        <xsl:text>}.Debug|iPhone.Build.0 = </xsl:text>
-        <xsl:choose>
-          <xsl:when test="$debug-mapping != ''">
-            <xsl:value-of select="$debug-mapping" />
-          </xsl:when>
-          <xsl:otherwise>
-            <xsl:text>Debug|iPhone</xsl:text>
-=======
+          </xsl:otherwise>
+        </xsl:choose>
+        <xsl:text>
+</xsl:text>
+        <xsl:text>                {</xsl:text>
+        <xsl:value-of select="$guid" />
         <xsl:text>}.Release|Any CPU.ActiveCfg = </xsl:text>
         <xsl:choose>
           <xsl:when test="$release-mapping != ''">
@@ -435,35 +391,12 @@
           </xsl:when>
           <xsl:otherwise>
             <xsl:text>Release|Any CPU</xsl:text>
->>>>>>> 41588952
-          </xsl:otherwise>
-        </xsl:choose>
-        <xsl:text>
-</xsl:text>
-        <xsl:text>                {</xsl:text>
-        <xsl:value-of select="$guid" />
-<<<<<<< HEAD
-        <xsl:text>}.Debug|iPhoneSimulator.ActiveCfg = </xsl:text>
-        <xsl:choose>
-          <xsl:when test="$debug-mapping != ''">
-            <xsl:value-of select="$debug-mapping" />
-          </xsl:when>
-          <xsl:otherwise>
-            <xsl:text>Debug|iPhoneSimulator</xsl:text>
-          </xsl:otherwise>
-        </xsl:choose>
-        <xsl:text>
-</xsl:text>
-        <xsl:text>                {</xsl:text>
-        <xsl:value-of select="$guid" />
-        <xsl:text>}.Debug|iPhoneSimulator.Build.0 = </xsl:text>
-        <xsl:choose>
-          <xsl:when test="$debug-mapping != ''">
-            <xsl:value-of select="$debug-mapping" />
-          </xsl:when>
-          <xsl:otherwise>
-            <xsl:text>Debug|iPhoneSimulator</xsl:text>
-=======
+          </xsl:otherwise>
+        </xsl:choose>
+        <xsl:text>
+</xsl:text>
+        <xsl:text>                {</xsl:text>
+        <xsl:value-of select="$guid" />
         <xsl:text>}.Release|Any CPU.Build.0 = </xsl:text>
         <xsl:choose>
           <xsl:when test="$release-mapping != ''">
@@ -471,91 +404,58 @@
           </xsl:when>
           <xsl:otherwise>
             <xsl:text>Release|Any CPU</xsl:text>
->>>>>>> 41588952
-          </xsl:otherwise>
-        </xsl:choose>
-        <xsl:text>
-</xsl:text>
-        <xsl:text>                {</xsl:text>
-        <xsl:value-of select="$guid" />
-<<<<<<< HEAD
-        <xsl:text>}.Release|iPhone.ActiveCfg = </xsl:text>
-=======
+          </xsl:otherwise>
+        </xsl:choose>
+        <xsl:text>
+</xsl:text>
+        <xsl:text>                {</xsl:text>
+        <xsl:value-of select="$guid" />
         <xsl:text>}.Debug|x86.ActiveCfg = </xsl:text>
->>>>>>> 41588952
-        <xsl:choose>
-          <xsl:when test="$debug-mapping != ''">
-            <xsl:value-of select="$debug-mapping" />
-          </xsl:when>
-          <xsl:otherwise>
-<<<<<<< HEAD
-            <xsl:text>Release|iPhone</xsl:text>
-=======
+        <xsl:choose>
+          <xsl:when test="$debug-mapping != ''">
+            <xsl:value-of select="$debug-mapping" />
+          </xsl:when>
+          <xsl:otherwise>
             <xsl:text>Debug|x86</xsl:text>
->>>>>>> 41588952
-          </xsl:otherwise>
-        </xsl:choose>
-        <xsl:text>
-</xsl:text>
-        <xsl:text>                {</xsl:text>
-        <xsl:value-of select="$guid" />
-<<<<<<< HEAD
-        <xsl:text>}.Release|iPhone.Build.0 = </xsl:text>
-=======
+          </xsl:otherwise>
+        </xsl:choose>
+        <xsl:text>
+</xsl:text>
+        <xsl:text>                {</xsl:text>
+        <xsl:value-of select="$guid" />
         <xsl:text>}.Release|x86.Build.0 = </xsl:text>
->>>>>>> 41588952
-        <xsl:choose>
-          <xsl:when test="$debug-mapping != ''">
-            <xsl:value-of select="$debug-mapping" />
-          </xsl:when>
-          <xsl:otherwise>
-<<<<<<< HEAD
-            <xsl:text>Release|iPhone</xsl:text>
-=======
+        <xsl:choose>
+          <xsl:when test="$debug-mapping != ''">
+            <xsl:value-of select="$debug-mapping" />
+          </xsl:when>
+          <xsl:otherwise>
             <xsl:text>Release|x86</xsl:text>
->>>>>>> 41588952
-          </xsl:otherwise>
-        </xsl:choose>
-        <xsl:text>
-</xsl:text>
-        <xsl:text>                {</xsl:text>
-        <xsl:value-of select="$guid" />
-<<<<<<< HEAD
-        <xsl:text>}.Release|iPhoneSimulator.ActiveCfg = </xsl:text>
-=======
+          </xsl:otherwise>
+        </xsl:choose>
+        <xsl:text>
+</xsl:text>
+        <xsl:text>                {</xsl:text>
+        <xsl:value-of select="$guid" />
         <xsl:text>}.Debug|ARM.ActiveCfg = </xsl:text>
->>>>>>> 41588952
-        <xsl:choose>
-          <xsl:when test="$debug-mapping != ''">
-            <xsl:value-of select="$debug-mapping" />
-          </xsl:when>
-          <xsl:otherwise>
-<<<<<<< HEAD
-            <xsl:text>Release|iPhoneSimulator</xsl:text>
-=======
+        <xsl:choose>
+          <xsl:when test="$debug-mapping != ''">
+            <xsl:value-of select="$debug-mapping" />
+          </xsl:when>
+          <xsl:otherwise>
             <xsl:text>Debug|ARM</xsl:text>
->>>>>>> 41588952
-          </xsl:otherwise>
-        </xsl:choose>
-        <xsl:text>
-</xsl:text>
-        <xsl:text>                {</xsl:text>
-        <xsl:value-of select="$guid" />
-<<<<<<< HEAD
-        <xsl:text>}.Release|iPhoneSimulator.Build.0 = </xsl:text>
-=======
+          </xsl:otherwise>
+        </xsl:choose>
+        <xsl:text>
+</xsl:text>
+        <xsl:text>                {</xsl:text>
+        <xsl:value-of select="$guid" />
         <xsl:text>}.Release|ARM.Build.0 = </xsl:text>
->>>>>>> 41588952
-        <xsl:choose>
-          <xsl:when test="$debug-mapping != ''">
-            <xsl:value-of select="$debug-mapping" />
-          </xsl:when>
-          <xsl:otherwise>
-<<<<<<< HEAD
-            <xsl:text>Release|iPhoneSimulator</xsl:text>
-=======
+        <xsl:choose>
+          <xsl:when test="$debug-mapping != ''">
+            <xsl:value-of select="$debug-mapping" />
+          </xsl:when>
+          <xsl:otherwise>
             <xsl:text>Release|ARM</xsl:text>
->>>>>>> 41588952
           </xsl:otherwise>
         </xsl:choose>
         <xsl:text>
